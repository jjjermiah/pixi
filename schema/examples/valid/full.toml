#:schema ./../../schema.json

[project]
name = "project"
version = "0.1.0"
description = "A project"
authors = ["Author <author@bla.com>"]
channels = ["stable"]
platforms = ["linux-64", "win-64", "osx-64", "osx-arm64"]
license = "MIT"
license-file = "LICENSE"
readme = "README.md"
homepage = "https://project.com"
repository = "https://github.com/author/project"
documentation = "https://docs.project.com"
conda-pypi-map = { "robostack" = "robostack_mapping.json", "conda-forge" = "https://repo.prefix.dev/conda-forge" }

[dependencies]
test = "*"
test1 = "*"
pytorch-cpu = { version = "~=1.1", channel = "pytorch" }
package1 = { version = ">=1.2.3", build = "py34_0" }

[pypi-dependencies]
testpypi = "*"
testpypi1 = "*"
requests = { version = ">= 2.8.1, ==2.8.*", extras = [
  "security",
  "tests",
] } # Using the map allows the user to add `extras`

[host-dependencies]
test = "*"
test1 = "*"
pytorch-cpu = { version = "~=1.1", channel = "pytorch" }
package1 = { version = ">=1.2.3", build = "py34_0" }

[build-dependencies]
test = "*"
test1 = "*"
pytorch-cpu = { version = "~=1.1", channel = "pytorch" }
package1 = { version = ">=1.2.3", build = "py34_0" }

[tasks]
build = "conda build ."
# deprecated depends_on
test = { cmd = "pytest", cwd = "tests", depends_on = [
  "build",
], description = "Run tests using pytests after building." }
test2 = { cmd = "pytest", cwd = "tests" }
test3 = { cmd = "pytest", depends-on = ["test2"] }
test4 = { cmd = "pytest", cwd = "tests", depends-on = ["test2"] }
test5 = { cmd = "pytest" }
test6 = { depends-on = ["test5"] }
<<<<<<< HEAD
test7 = { cmd = "pytest", cwd = "tests", depends-on = [
  "test5",
], env = { PYTHONPATH = "bla", "WEIRD_STRING" = "blu" } }

=======
test7 = { cmd = "pytest", cwd = "tests", depends-on = ["test5"], env = {PYTHONPATH = "bla", "WEIRD_STRING" = "blu"}}
test8 = { cmd = "pytest", cwd = "tests", depends-on = ["test5"], env = {PYTHONPATH = "bla", "WEIRD_STRING" = "blu"}, clean-env = true}
test9 = { cmd = "pytest", clean-env = false}
>>>>>>> d5714aeb
[system-requirements]
linux = "5.10"
libc = { family = "glibc", version = "2.17" }
cuda = "10.1"

[feature.test.dependencies]
test = "*"

[feature.test2.dependencies]
test = "*"

[feature.prod]
activation = { scripts = ["activate.sh", "deactivate.sh"] }

[feature.lint]
dependencies = { flake8 = "3.7.9", black = "19.10b0" }

[environments]
test = { features = ["test"], solve-group = "test" }
prod = { features = ["test2"], solve-group = "test" }

[activation]
scripts = ["activate.sh", "deactivate.sh"]
env = { TEST = "bla" }

[target.unix.activation.env]
TEST2 = "bla2"

[target.win-64.activation]
scripts = ["env_setup.bat"]

[target.linux-64.dependencies]
test = "*"
test1 = "*"
pytorch-cpu = { version = "~=1.1", channel = "pytorch" }
package1 = { version = ">=1.2.3", build = "py34_0" }

[target.osx-arm64.pypi-dependencies]
testpypi = "*"
testpypi1 = "*"
requests = { version = ">= 2.8.1, ==2.8.*", extras = [
  "security",
  "tests",
] } # Using the map allows the user to add `extras`

[target.osx-64.host-dependencies]
test = "*"
test1 = "*"
pytorch-cpu = { version = "~=1.1", channel = "pytorch" }
package1 = { version = ">=1.2.3", build = "py34_0" }

[target.linux-64.build-dependencies]
test = "*"
test1 = "*"
pytorch-cpu = { version = "~=1.1", channel = "pytorch" }
package1 = { version = ">=1.2.3", build = "py34_0" }

[target.linux-64.tasks]
build = "conda build ."
test = { cmd = "pytest", cwd = "tests", depends-on = ["build"] }
test2 = { cmd = "pytest", cwd = "tests" }
test3 = { cmd = "pytest", depends-on = ["test2"] }
test4 = { cmd = "pytest", cwd = "tests", depends-on = ["test2"] }
test5 = { cmd = "pytest" }
test6 = { depends-on = ["test5"] }

[feature.test.target.linux-64.dependencies]
test = "*"

[feature.cuda]
activation = { scripts = ["cuda_activation.sh"] }
channels = [
  "nvidia",
  { channel = "pytorch", priority = -1 },
] # Results in:  ["nvidia", "conda-forge"] when the default is `conda-forge`
dependencies = { cuda = "x.y.z", cudnn = "12.0" }
pypi-dependencies = { torch = "==1.9.0" }
platforms = ["linux-64", "osx-arm64"]
system-requirements = { cuda = "12" }
tasks = { warmup = { cmd = "python warmup.py", description = "Warmup the GPU" } }
target.osx-arm64 = { dependencies = { mlx = "x.y.z" } }

[feature.cuda2.activation]
scripts = ["cuda_activation.sh"]

[feature.cuda2.dependencies]
cuda = "x.y.z"
cudnn = "12.0"

[feature.cuda2.pypi-dependencies]
torch = "==1.9.0"

[feature.cuda2.system-requirements]
cuda = "12"

[feature.cuda2.tasks]
warmup = "python warmup.py"

[feature.cuda2.target.osx-arm64.dependencies]
mlx = "x.y.z"

# Channels and Platforms are not available as separate tables as they are implemented as lists
[feature.cuda2]
channels = ["nvidia"]
platforms = ["linux-64", "osx-arm64"]

[tool.poetry]
test = "bla"
test1 = ["bla", "bli"]
test2 = { version = "~=1.1", channel = "test" }

[tool.poetry.dependencies]
test = "bla"

[tool.ruff]
config = "ruff.yaml"<|MERGE_RESOLUTION|>--- conflicted
+++ resolved
@@ -52,16 +52,9 @@
 test4 = { cmd = "pytest", cwd = "tests", depends-on = ["test2"] }
 test5 = { cmd = "pytest" }
 test6 = { depends-on = ["test5"] }
-<<<<<<< HEAD
-test7 = { cmd = "pytest", cwd = "tests", depends-on = [
-  "test5",
-], env = { PYTHONPATH = "bla", "WEIRD_STRING" = "blu" } }
-
-=======
 test7 = { cmd = "pytest", cwd = "tests", depends-on = ["test5"], env = {PYTHONPATH = "bla", "WEIRD_STRING" = "blu"}}
 test8 = { cmd = "pytest", cwd = "tests", depends-on = ["test5"], env = {PYTHONPATH = "bla", "WEIRD_STRING" = "blu"}, clean-env = true}
 test9 = { cmd = "pytest", clean-env = false}
->>>>>>> d5714aeb
 [system-requirements]
 linux = "5.10"
 libc = { family = "glibc", version = "2.17" }
